--- conflicted
+++ resolved
@@ -265,10 +265,6 @@
             rec_dict["nwb2load_filepath"] = file_path
             continue
 
-<<<<<<< HEAD
-=======
-        # Pulled from future cbroz1/ndo
->>>>>>> fc411678
         # Full dict caused issues with dlc tables using dicts in secondary keys
         rec_only_pk = {k: rec_dict[k] for k in query_table.heading.primary_key}
         rec_dict["nwb2load_filepath"] = (query_table & rec_only_pk).fetch1(
@@ -355,11 +351,7 @@
         species_value = file["/general/subject/species"][()].decode("utf-8")
         if species_value == "Rat":
             new_species_value = "Rattus norvegicus"
-<<<<<<< HEAD
             logger.info(
-=======
-            print(
->>>>>>> fc411678
                 f"Adjusting subject species from '{species_value}' to "
                 + f"'{new_species_value}'."
             )
@@ -370,17 +362,10 @@
         ):
             raise ValueError(
                 "Dandi upload requires species either be in Latin binomial form"
-<<<<<<< HEAD
                 + " (e.g., 'Mus musculus' and 'Homo sapiens') or be a NCBI "
                 + "taxonomy link (e.g., "
                 + "'http://purl.obolibrary.org/obo/NCBITaxon_280675').\n "
                 + f"Please update species value of: {species_value}"
-=======
-                + " (e.g., 'Mus musculus' and 'Homo sapiens')"
-                + "or be a NCBI taxonomy link (e.g., "
-                + "'http://purl.obolibrary.org/obo/NCBITaxon_280675')."
-                + f"\n Please update species value of: {species_value}"
->>>>>>> fc411678
             )
 
         # add subject age dataset "P4M/P8M"
