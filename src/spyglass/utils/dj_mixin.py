--- conflicted
+++ resolved
@@ -1,4 +1,3 @@
-import multiprocessing.pool
 from atexit import register as exit_register
 from atexit import unregister as exit_unregister
 from contextlib import nullcontext
@@ -19,17 +18,12 @@
 from pymysql.err import DataError
 
 from spyglass.utils.database_settings import SHARED_MODULES
-<<<<<<< HEAD
-from spyglass.utils.dj_helper_fn import fetch_nwb, get_nwb_table
-=======
 from spyglass.utils.dj_helper_fn import (  # NonDaemonPool,
     NonDaemonPool,
     fetch_nwb,
     get_nwb_table,
     populate_pass_function,
 )
-from spyglass.utils.dj_merge_tables import RESERVED_PRIMARY_KEY as MERGE_PK
->>>>>>> 97933e7a
 from spyglass.utils.dj_merge_tables import Merge, is_merge_table
 from spyglass.utils.logging import logger
 
