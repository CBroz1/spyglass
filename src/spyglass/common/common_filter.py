# code to define filters that can be applied to continuous time data
from typing import Union
import warnings

import datajoint as dj
import matplotlib.pyplot as plt
import numpy as np
import psutil
import pynwb
import scipy.signal as signal

from ..utils.nwb_helper_fn import get_electrode_indices

schema = dj.schema("common_filter")


def _import_ghostipy():
    try:
        import ghostipy as gsp

        return gsp
    except ImportError as e:
        raise ImportError(
            "You must install ghostipy to use filtering methods. Please note that to install ghostipy on "
            "an Mac M1, you must first install pyfftw from conda-forge."
        ) from e


@schema
class FirFilter(dj.Manual):
    definition = """
    filter_name: varchar(80)           # descriptive name of this filter
    filter_sampling_rate: int          # sampling rate for this filter
    ---
    filter_type: enum("lowpass", "highpass", "bandpass")
    filter_low_stop = 0: float         # lowest frequency for stop band for low frequency side of filter
    filter_low_pass = 0: float         # lowest frequency for pass band of low frequency side of filter
    filter_high_pass = 0: float        # highest frequency for pass band for high frequency side of filter
    filter_high_stop = 0: float        # highest frequency for stop band of high frequency side of filter
    filter_comments: varchar(2000)     # comments about the filter
    filter_band_edges: blob            # numpy array containing the filter bands (redundant with individual parameters)
    filter_coeff: longblob             # numpy array containing the filter coefficients
    """

    def add_filter(self, filter_name, fs, filter_type, band_edges, comments=""):
        gsp = _import_ghostipy()

        # add an FIR bandpass filter of the specified type ('lowpass', 'highpass', or 'bandpass').
        # band_edges should be as follows:
        #   low pass filter: [high_pass high_stop]
        #   high pass filter: [low stop low pass]
        #   band pass filter: [low_stop low_pass high_pass high_stop].
        if filter_type not in ["lowpass", "highpass", "bandpass"]:
            print(
                "Error in Filter.add_filter: filter type {} is not "
                "lowpass"
                ", "
                "highpass"
                " or "
                """bandpass""".format(filter_type)
            )
            return None

        p = 2  # transition spline will be quadratic
        if filter_type == "lowpass" or filter_type == "highpass":
            # check that two frequencies were passed in and that they are in the right order
            if len(band_edges) != 2:
                print(
                    "Error in Filter.add_filter: lowpass and highpass filter requires two band_frequencies"
                )
                return None
            tw = band_edges[1] - band_edges[0]

        elif filter_type == "bandpass":
            if len(band_edges) != 4:
                print(
                    "Error in Filter.add_filter: bandpass filter requires four band_frequencies."
                )
                return None
            # the transition width is the mean of the widths of left and right transition regions
            tw = (
                (band_edges[1] - band_edges[0]) + (band_edges[3] - band_edges[2])
            ) / 2.0

        else:
            raise Exception(f"Unexpected filter type: {filter_type}")

        numtaps = gsp.estimate_taps(fs, tw)
        filterdict = dict()
        filterdict["filter_name"] = filter_name
        filterdict["filter_sampling_rate"] = fs
        filterdict["filter_comments"] = comments

        # set the desired frequency response
        if filter_type == "lowpass":
            desired = [1, 0]
            filterdict["filter_low_stop"] = 0
            filterdict["filter_low_pass"] = 0
            filterdict["filter_high_pass"] = band_edges[0]
            filterdict["filter_high_stop"] = band_edges[1]
        elif filter_type == "highpass":
            desired = [0, 1]
            filterdict["filter_low_stop"] = band_edges[0]
            filterdict["filter_low_pass"] = band_edges[1]
            filterdict["filter_high_pass"] = 0
            filterdict["filter_high_stop"] = 0
        else:
            desired = [0, 1, 1, 0]
            filterdict["filter_low_stop"] = band_edges[0]
            filterdict["filter_low_pass"] = band_edges[1]
            filterdict["filter_high_pass"] = band_edges[2]
            filterdict["filter_high_stop"] = band_edges[3]
        filterdict["filter_type"] = filter_type
        filterdict["filter_band_edges"] = np.asarray(band_edges)
        # create 1d array for coefficients
        filterdict["filter_coeff"] = np.array(
            gsp.firdesign(numtaps, band_edges, desired, fs=fs, p=p), ndmin=1
        )
        # add this filter to the table
        self.insert1(filterdict, skip_duplicates=True)

    def plot_magnitude(self, filter_name, fs):
        filter = (
            self & {"filter_name": filter_name} & {"filter_sampling_rate": fs}
        ).fetch(as_dict=True)
        f = filter[0]
        plt.figure()
        w, h = signal.freqz(filter[0]["filter_coeff"], worN=65536)
        magnitude = 20 * np.log10(np.abs(h))
        plt.plot(w / np.pi * fs / 2, magnitude)
        plt.xlabel("Frequency (Hz)")
        plt.ylabel("Magnitude")
        plt.title("Frequency Response")
        plt.xlim(0, np.max(f["filter_coeffand_edges"] * 2))
        plt.ylim(np.min(magnitude), -1 * np.min(magnitude) * 0.1)
        plt.grid(True)

    def plot_fir_filter(self, filter_name, fs):
        filter = (
            self & {"filter_name": filter_name} & {"filter_sampling_rate": fs}
        ).fetch(as_dict=True)
        f = filter[0]
        plt.figure()
        plt.clf()
        plt.plot(f["filter_coeff"], "k")
        plt.xlabel("Coefficient")
        plt.ylabel("Magnitude")
        plt.title("Filter Taps")
        plt.grid(True)

    def filter_delay(self, filter_name, fs):
        # return the filter delay
        filter = (
            self & {"filter_name": filter_name} & {"filter_sampling_rate": fs}
        ).fetch(as_dict=True)
        return self.calc_filter_delay(filter["filter_coeff"])

    def filter_data_nwb(
        self,
        analysis_file_abs_path,
        eseries,
        filter_coeff,
        valid_times,
        electrode_ids,
        decimation,
        description: str = "filtered data",
        type: Union[None, str] = None,
    ):
        """
        :param analysis_nwb_file_name: str   full path to previously created analysis nwb file where filtered data
        should be stored. This also has the name of the original NWB file where the data will be taken from
        :param eseries: electrical series with data to be filtered
        :param filter_coeff: numpy array with filter coefficients for FIR filter
        :param valid_times: 2D numpy array with start and stop times of intervals to be filtered
        :param electrode_ids: list of electrode_ids to filter
        :param decimation: int decimation factor
        :return: The NWB object id of the filtered data (str), list containing first and last timestamp

        This function takes data and timestamps from an NWB electrical series and filters them using the ghostipy
        package, saving the result as a new electricalseries in the nwb_file_name, which should have previously been
        created and linked to the original NWB file using common_session.AnalysisNwbfile.create()
        """
        gsp = _import_ghostipy()

        data_on_disk = eseries.data
        timestamps_on_disk = eseries.timestamps
        n_dim = len(data_on_disk.shape)
        n_samples = len(timestamps_on_disk)
        # find the
        time_axis = 0 if data_on_disk.shape[0] == n_samples else 1
        electrode_axis = 1 - time_axis
        n_electrodes = data_on_disk.shape[electrode_axis]
        input_dim_restrictions = [None] * n_dim

        # to get the input dimension restrictions we need to look at the electrode table for the eseries and get
        # the indices from that
        input_dim_restrictions[electrode_axis] = np.s_[
            get_electrode_indices(eseries, electrode_ids)
        ]

        indices = []
        output_shape_list = [0] * n_dim
        output_shape_list[electrode_axis] = len(electrode_ids)
        output_offsets = [0]

        timestamp_size = timestamps_on_disk[0].itemsize
        timestamp_dtype = timestamps_on_disk[0].dtype
        data_size = data_on_disk[0][0].itemsize
        data_dtype = data_on_disk[0][0].dtype

        filter_delay = self.calc_filter_delay(filter_coeff)
        for a_start, a_stop in valid_times:
            if a_start < timestamps_on_disk[0]:
                warnings.warn(
                    f"Interval start time {a_start} is smaller than first timestamp {timestamps_on_disk[0]}, "
                    "using first timestamp instead"
                )
                a_start = timestamps_on_disk[0]
            if a_stop > timestamps_on_disk[-1]:
                warnings.warn(
                    f"Interval stop time {a_stop} is larger than last timestamp {timestamps_on_disk[-1]}, "
                    "using last timestamp instead"
                )
                a_stop = timestamps_on_disk[-1]
            frm, to = np.searchsorted(timestamps_on_disk, (a_start, a_stop))
            if to > n_samples:
                to = n_samples
            indices.append((frm, to))
            shape, dtype = gsp.filter_data_fir(
                data_on_disk,
                filter_coeff,
                axis=time_axis,
                input_index_bounds=[frm, to - 1],
                output_index_bounds=[filter_delay, filter_delay + to - frm],
                describe_dims=True,
                ds=decimation,
                input_dim_restrictions=input_dim_restrictions,
            )
            output_offsets.append(output_offsets[-1] + shape[time_axis])
            output_shape_list[time_axis] += shape[time_axis]

        # open the nwb file to create the dynamic table region and electrode series, then write and close the file
        with pynwb.NWBHDF5IO(
            path=analysis_file_abs_path, mode="a", load_namespaces=True
        ) as io:
            nwbf = io.read()
            # get the indices of the electrodes in the electrode table
            elect_ind = get_electrode_indices(nwbf, electrode_ids)

            electrode_table_region = nwbf.create_electrode_table_region(
                elect_ind, "filtered electrode table"
            )
            eseries_name = "filtered data"
            es = pynwb.ecephys.ElectricalSeries(
                name=eseries_name,
                data=np.empty(tuple(output_shape_list), dtype=data_dtype),
                electrodes=electrode_table_region,
                timestamps=np.empty(output_shape_list[time_axis]),
                description=description,
            )
<<<<<<< HEAD
            lfp = pynwb.ecephys.LFP(electrical_series=es)
            ecephys_module = nwbf.create_processing_module(
                name="ecephys",
                description="filtered extracellular electrophysiology data",
            )
            ecephys_module.add(lfp)
=======
            if type == "LFP":
                lfp = pynwb.ecephys.LFP(electrical_series=es)
                ecephys_module = nwbf.create_processing_module(
                    name="ecephys", description=description
                )
                ecephys_module.add(lfp)
            else:
                nwbf.add_scratch(es)
>>>>>>> 7766a83a
            io.write(nwbf)

            # reload the NWB file to get the h5py objects for the data and the timestamps
            with pynwb.NWBHDF5IO(
                path=analysis_file_abs_path, mode="a", load_namespaces=True
            ) as io:
                nwbf = io.read()
                es = nwbf.objects[es.object_id]
                filtered_data = es.data
                new_timestamps = es.timestamps
                indices = np.array(indices, ndmin=2)
                # Filter and write the output dataset
                ts_offset = 0

                print("Filtering data")
                for ii, (start, stop) in enumerate(indices):
                    # calculate the size of the timestamps and the data and determine whether they
                    # can be loaded into < 90% of available RAM
                    mem = psutil.virtual_memory()
                    interval_samples = stop - start
                    if (
                        interval_samples * (timestamp_size + n_electrodes * data_size)
                        < 0.9 * mem.available
                    ):
                        print(f"Interval {ii}: loading data into memory")
                        timestamps = np.asarray(
                            timestamps_on_disk[start:stop], dtype=timestamp_dtype
                        )
                        if time_axis == 0:
                            data = np.asarray(
                                data_on_disk[start:stop, :], dtype=data_dtype
                            )
                        else:
                            data = np.asarray(
                                data_on_disk[:, start:stop], dtype=data_dtype
                            )
                        extracted_ts = timestamps[0::decimation]
                        new_timestamps[
                            ts_offset : ts_offset + len(extracted_ts)
                        ] = extracted_ts
                        ts_offset += len(extracted_ts)
                        # filter the data
                        gsp.filter_data_fir(
                            data,
                            filter_coeff,
                            axis=time_axis,
                            input_index_bounds=[0, interval_samples - 1],
                            output_index_bounds=[
                                filter_delay,
                                filter_delay + stop - start,
                            ],
                            ds=decimation,
                            input_dim_restrictions=input_dim_restrictions,
                            outarray=filtered_data,
                            output_offset=output_offsets[ii],
                        )
                    else:
                        print(f"Interval {ii}: leaving data on disk")
                        data = data_on_disk
                        timestamps = timestamps_on_disk
                        extracted_ts = timestamps[start:stop:decimation]
                        new_timestamps[
                            ts_offset : ts_offset + len(extracted_ts)
                        ] = extracted_ts
                        ts_offset += len(extracted_ts)
                        # filter the data
                        gsp.filter_data_fir(
                            data,
                            filter_coeff,
                            axis=time_axis,
                            input_index_bounds=[start, stop],
                            output_index_bounds=[
                                filter_delay,
                                filter_delay + stop - start,
                            ],
                            ds=decimation,
                            input_dim_restrictions=input_dim_restrictions,
                            outarray=filtered_data,
                            output_offset=output_offsets[ii],
                        )

                start_end = [new_timestamps[0], new_timestamps[-1]]

                io.write(nwbf)

        return es.object_id, start_end

    def filter_data(
        self, timestamps, data, filter_coeff, valid_times, electrodes, decimation
    ):
        """
        :param timestamps: numpy array with list of timestamps for data
        :param data: original data array
        :param filter_coeff: numpy array with filter coefficients for FIR filter
        :param valid_times: 2D numpy array with start and stop times of intervals to be filtered
        :param electrodes: list of electrodes to filter
        :param decimation: decimation factor
        :return: filtered_data, timestamps
        """
        gsp = _import_ghostipy()

        n_dim = len(data.shape)
        n_samples = len(timestamps)
        time_axis = 0 if data.shape[0] == n_samples else 1
        electrode_axis = 1 - time_axis
        input_dim_restrictions = [None] * n_dim
        input_dim_restrictions[electrode_axis] = np.s_[electrodes]

        indices = []
        output_shape_list = [0] * n_dim
        output_shape_list[electrode_axis] = len(electrodes)
        output_offsets = [0]

        filter_delay = self.calc_filter_delay(filter_coeff)
        for a_start, a_stop in valid_times:
            if a_start < timestamps[0]:
                print(
                    f"Interval start time {a_start} is smaller than first timestamp "
                    f"{timestamps[0]}, using first timestamp instead"
                )
                a_start = timestamps[0]
            if a_stop > timestamps[-1]:
                print(
                    f"Interval stop time {a_stop} is larger than last timestamp "
                    f"{timestamps[-1]}, using last timestamp instead"
                )
                a_stop = timestamps[-1]
            frm, to = np.searchsorted(timestamps, (a_start, a_stop))
            if to > n_samples:
                to = n_samples

            indices.append((frm, to))
            shape, dtype = gsp.filter_data_fir(
                data,
                filter_coeff,
                axis=time_axis,
                input_index_bounds=[frm, to],
                output_index_bounds=[filter_delay, filter_delay + to - frm],
                describe_dims=True,
                ds=decimation,
                input_dim_restrictions=input_dim_restrictions,
            )
            output_offsets.append(output_offsets[-1] + shape[time_axis])
            output_shape_list[time_axis] += shape[time_axis]

        # create the dataset and the timestamps array
        filtered_data = np.empty(tuple(output_shape_list), dtype=data.dtype)

        new_timestamps = np.empty((output_shape_list[time_axis],), timestamps.dtype)

        indices = np.array(indices, ndmin=2)

        # Filter  the output dataset
        ts_offset = 0

        for ii, (start, stop) in enumerate(indices):
            extracted_ts = timestamps[start:stop:decimation]

            # print(f"Diffs {np.diff(extracted_ts)}")
            new_timestamps[ts_offset : ts_offset + len(extracted_ts)] = extracted_ts
            ts_offset += len(extracted_ts)

            # finally ready to filter data!
            gsp.filter_data_fir(
                data,
                filter_coeff,
                axis=time_axis,
                input_index_bounds=[start, stop],
                output_index_bounds=[filter_delay, filter_delay + stop - start],
                ds=decimation,
                input_dim_restrictions=input_dim_restrictions,
                outarray=filtered_data,
                output_offset=output_offsets[ii],
            )

        return filtered_data, new_timestamps

    def calc_filter_delay(self, filter_coeff):
        """
        :param filter_coeff:
        :return: filter delay
        """
        return (len(filter_coeff) - 1) // 2

    def create_standard_filters(self):
        """Add standard filters to the Filter table including
        0-400 Hz low pass for continuous raw data -> LFP
        """
        self.add_filter(
            "LFP 0-400 Hz",
            20000,
            "lowpass",
            [400, 425],
            "standard LFP filter for 20 KHz data",
        )
        self.add_filter(
            "LFP 0-400 Hz",
            30000,
            "lowpass",
            [400, 425],
            "standard LFP filter for 20 KHz data",
        )<|MERGE_RESOLUTION|>--- conflicted
+++ resolved
@@ -258,14 +258,6 @@
                 timestamps=np.empty(output_shape_list[time_axis]),
                 description=description,
             )
-<<<<<<< HEAD
-            lfp = pynwb.ecephys.LFP(electrical_series=es)
-            ecephys_module = nwbf.create_processing_module(
-                name="ecephys",
-                description="filtered extracellular electrophysiology data",
-            )
-            ecephys_module.add(lfp)
-=======
             if type == "LFP":
                 lfp = pynwb.ecephys.LFP(electrical_series=es)
                 ecephys_module = nwbf.create_processing_module(
@@ -274,7 +266,6 @@
                 ecephys_module.add(lfp)
             else:
                 nwbf.add_scratch(es)
->>>>>>> 7766a83a
             io.write(nwbf)
 
             # reload the NWB file to get the h5py objects for the data and the timestamps
