import os
import pathlib
import random
import string

import datajoint as dj
import kachery_client as kc
import pandas as pd
import pynwb

from hdmf.common import DynamicTable

from .dj_helper_fn import get_child_tables
from .nwb_helper_fn import get_electrode_indices, get_nwb_file

schema = dj.schema('common_nwbfile')

# define the fields that should be kept in AnalysisNWBFiles
NWB_KEEP_FIELDS = ('devices', 'electrode_groups', 'electrodes', 'experiment_description',
                   'experimenter', 'file_create_date', 'identifier', 'intervals',
                   'institution', 'lab', 'session_description', 'session_id',
                   'session_start_time', 'subject', 'timestamps_reference_time')


@schema
class Nwbfile(dj.Manual):
    definition = """
    # Table for holding the NWB files.
    nwb_file_name: varchar(2000)   # name of the NWB file
    ---
    nwb_file_abs_path: filepath@raw
    """

    @classmethod
    def insert_from_relative_file_name(cls, nwb_file_name):
        """Insert a new session from an existing NWB file.

        Parameters
        ----------
        nwb_file_name : str
            The relative path to the NWB file.
        """
        nwb_file_abs_path = Nwbfile.get_abs_path(nwb_file_name)
        assert os.path.exists(nwb_file_abs_path), f'File does not exist: {nwb_file_abs_path}'

        key = dict()
        key['nwb_file_name'] = nwb_file_name
        key['nwb_file_abs_path'] = nwb_file_abs_path
        cls.insert1(key, skip_duplicates=True)

    @staticmethod
    def get_abs_path(nwb_file_name):
        """Return the absolute path for a stored raw NWB file given just the file name.

        The NWB_DATAJOINT_BASE_DIR environment variable must be set.

        Parameters
        ----------
        nwb_file_name : str
            The name of an NWB file that has been inserted into the Nwbfile() schema.

        Returns
        -------
        nwb_file_abspath : str
            The absolute path for the given file name.
        """
        base_dir = pathlib.Path(os.getenv('NWB_DATAJOINT_BASE_DIR', None))
        assert base_dir is not None, 'You must set NWB_DATAJOINT_BASE_DIR or provide the base_dir argument'

        nwb_file_abspath = base_dir / 'raw' / nwb_file_name
        return str(nwb_file_abspath)

    @staticmethod
    def add_to_lock(nwb_file_name):
        """Add the specified NWB file to the file with the list of NWB files to be locked.

        The NWB_LOCK_FILE environment variable must be set.

        Parameters
        ----------
        nwb_file_name : str
            The name of an NWB file that has been inserted into the Nwbfile() schema.
        """
        key = {'nwb_file_name': nwb_file_name}
        # check to make sure the file exists
        assert len((Nwbfile() & key).fetch()) > 0, \
            f'Error adding {nwb_file_name} to lock file, not in Nwbfile() schema'

        lock_file = open(os.getenv('NWB_LOCK_FILE'), 'a+')
        lock_file.write(f'{nwb_file_name}\n')
        lock_file.close()

    def cleanup(self, delete_files=False):
        """Remove the filepath entries for NWB files that are not in use.

        This does not delete the files themselves unless delete_files=True is specified
        Run this after deleting the Nwbfile() entries themselves.
        """
        self.external['raw'].delete(delete_external_files=delete_files)


# TODO: add_to_kachery will not work because we can't update the entry after it's been used in another table.
# We therefore need another way to keep track of the
@schema
class AnalysisNwbfile(dj.Manual):
    definition = """
    # Table for holding the NWB files that contain results of analysis, such as spike sorting.
    analysis_file_name: varchar(2000)              # name of the file
    ---
    -> Nwbfile                                     # name of the parent NWB file. Used for naming and metadata copy
    analysis_file_abs_path: filepath@analysis      # the full path to the file
    analysis_file_description = "": varchar(2000)  # an optional description of this analysis
    analysis_parameters = NULL: blob               # additional relevant parmeters. Currently used only for analyses
                                                   # that span multiple NWB files
    """

    def create(self, nwb_file_name):
        """Open the NWB file, create a copy, write the copy to disk and return the name of the new file.

        Note that this does NOT add the file to the schema; that needs to be done after data are written to it.

        Parameters
        ----------
        nwb_file_name : str
            The name of an NWB file to be copied.

        Returns
        -------
        analysis_file_name : str
            The name of the new NWB file.
        """
        nwb_file_abspath = Nwbfile.get_abs_path(nwb_file_name)
        with pynwb.NWBHDF5IO(path=nwb_file_abspath, mode='r', load_namespaces=True) as io:
            nwbf = io.read()
            # pop off the unnecessary elements to save space
            nwb_fields = nwbf.fields
            for field in nwb_fields:
                if field not in NWB_KEEP_FIELDS:
                    nwb_object = getattr(nwbf, field)
                    if isinstance(nwb_object, pynwb.core.LabelledDict):
                        for module in list(nwb_object.keys()):
                            nwb_object.pop(module)

            analysis_file_name = self.__get_new_file_name(nwb_file_name)
            # write the new file
            print(f'Writing new NWB file {analysis_file_name}')
            analysis_file_abs_path = AnalysisNwbfile.get_abs_path(
                analysis_file_name)
            # export the new NWB file
            with pynwb.NWBHDF5IO(path=analysis_file_abs_path, mode='w', manager=io.manager) as export_io:
                export_io.export(io, nwbf)

        return analysis_file_name

    @classmethod
    def __get_new_file_name(cls, nwb_file_name):
        # each file ends with a random string of 10 digits, so we generate that string and redo if by some miracle
        # it's already there
        file_in_table = True
        while file_in_table:
            analysis_file_name = os.path.splitext(nwb_file_name)[
                0] + ''.join(random.choices(string.ascii_uppercase + string.digits, k=10)) + '.nwb'
            file_in_table = (AnalysisNwbfile & {'analysis_file_name': analysis_file_name})

        return analysis_file_name

        # # get the list of names of analysis files related to this nwb file
        # names = (AnalysisNwbfile() & {'nwb_file_name': nwb_file_name}).fetch('analysis_file_name')
        # n1 = [str.replace(name, os.path.splitext(nwb_file_name)[0], '') for name in names]
        # max_analysis_file_num = max([int(str.replace(ext, '.nwb', '')) for ext in n1])
        # # name the file, adding the number of files with preceeding zeros
        # analysis_file_name = os.path.splitext(nwb_file_name)[0] + str(max_analysis_file_num+1).zfill(6) + '.nwb'
        # print(analysis_file_name)
        # return analysis_file_name

    @classmethod
    def copy(cls, nwb_file_name):
        """Make a copy of an analysis NWB file.

        Note that this does NOT add the file to the schema; that needs to be done after data are written to it.

        Parameters
        ----------
        nwb_file_name : str
            The name of the analysis NWB file to be copied.

        Returns
        -------
        analysis_file_name : str
            The name of the new NWB file.
        """
        nwb_file_abspath = AnalysisNwbfile.get_abs_path(nwb_file_name)
        with pynwb.NWBHDF5IO(path=nwb_file_abspath, mode='r', load_namespaces=True) as io:
            nwbf = io.read()
            # get the current number of analysis files related to this nwb file
            query = (AnalysisNwbfile & {'analysis_file_name': nwb_file_name})
            original_nwb_file_name = query.fetch('nwb_file_name')[0]
<<<<<<< HEAD
            analysis_file_name = cls.__get_new_file_name(original_nwb_file_name)
=======
            analysis_file_name = cls.__get_new_file_name(
                original_nwb_file_name)
>>>>>>> f2ca4465
            # write the new file
            print(f'Writing new NWB file {analysis_file_name}...')
            analysis_file_abs_path = AnalysisNwbfile.get_abs_path(analysis_file_name)
            # export the new NWB file
            with pynwb.NWBHDF5IO(path=analysis_file_abs_path, mode='w', manager=io.manager) as export_io:
                export_io.export(io, nwbf)

        return analysis_file_name

    def add(self, nwb_file_name, analysis_file_name):
        """Add the specified file to AnalysisNWBfile table.

        Parameters
        ----------
        nwb_file_name : str
            The name of the parent NWB file.
        analysis_file_name : str
            The name of the analysis NWB file that was created.
        """
        key = dict()
        key['nwb_file_name'] = nwb_file_name
        key['analysis_file_name'] = analysis_file_name
        key['analysis_file_description'] = ''
        key['analysis_file_abs_path'] = AnalysisNwbfile.get_abs_path(analysis_file_name)
        self.insert1(key)

    @staticmethod
    def get_abs_path(analysis_nwb_file_name):
        """Return the absolute path for a stored analysis NWB file given just the file name.

        The NWB_DATAJOINT_BASE_DIR environment variable must be set.

        Parameters
        ----------
        analysis_nwb_file_name : str
            The name of the NWB file that has been inserted into the AnalysisNwbfile() schema

        Returns
        -------
        analysis_nwb_file_abspath : str
            The absolute path for the given file name.
        """
        base_dir = pathlib.Path(os.getenv('NWB_DATAJOINT_BASE_DIR', None))
        assert base_dir is not None, 'You must set NWB_DATAJOINT_BASE_DIR environment variable.'

        analysis_nwb_file_abspath = str(
            base_dir / 'analysis' / analysis_nwb_file_name)
        return analysis_nwb_file_abspath

    @staticmethod
    def add_to_lock(analysis_file_name):
        """Add the specified analysis NWB file to the file with the list of nwb files to be locked.

        The ANALYSIS_LOCK_FILE environment variable must be set.

        Parameters
        ----------
        analysis_file_name : str
            The name of the NWB file that has been inserted into the AnalysisNwbfile() schema
        """
        key = {'analysis_file_name': analysis_file_name}
        # check to make sure the file exists
        assert len((AnalysisNwbfile() & key).fetch()) > 0, \
            f'Error adding {analysis_file_name} to lock file, not in AnalysisNwbfile() schema'
        lock_file = open(os.getenv('ANALYSIS_LOCK_FILE'), mode='a+')
        lock_file.write(f'{analysis_file_name}\n')
        lock_file.close()

    def add_nwb_object(self, analysis_file_name, nwb_object):
        # TODO: change to add_object with checks for object type and a name parameter, which should be specified if
        # it is not an NWB container
        """Add an NWB object to the analysis file in the scratch area and returns the NWB object ID

        Parameters
        ----------
        analysis_file_name : str
            The name of the analysis NWB file.
        nwb_object : pynwb.core.NWBDataInterface
            The NWB object created by PyNWB.

        Returns
        -------
        nwb_object_id : str
            The NWB object ID of the added object.
        """
        with pynwb.NWBHDF5IO(path=self.get_abs_path(analysis_file_name), mode="a", load_namespaces=True) as io:
            nwbf = io.read()
            if isinstance(nwb_object, pd.DataFrame):
                dt_object = DynamicTable.from_dataframe(name='pandas_table', df=nwb_object)
                nwbf.add_scratch(dt_object)
                io.write(nwbf)
                return dt_object.object_id
            else:
                nwbf.add_scratch(nwb_object)
                io.write(nwbf)
                return nwb_object.object_id

    def add_units(self, analysis_file_name, units, units_valid_times,
                  units_sort_interval, metrics=None, units_waveforms=None, labels=None):
        """Add units, given a units dictionary where each entry is (unit id, spike times).

        Parameters
        ----------
        analysis_file_name : str
            The name of the analysis NWB file.
        units : dict
            Dictionary of units and times with unit ids as keys.
        units_valid_times : dict
            Dictionary of units and valid times with unit ids as keys.
        units_sort_interval : dict
            Dictionary of units and sort_interval with unit ids as keys.
        units_waveforms : dataframe, optional
            Dictionary of unit waveforms with unit ids as keys.
        metrics : dict, optional
            Cluster metrics.
        labels : dict, optional
            Curation labels for clusters

        Returns
        -------
        units_object_id, waveforms_object_id : str, str
            The NWB object id of the Units object and the object id of the waveforms object ('' if None)
        """
        with pynwb.NWBHDF5IO(path=self.get_abs_path(analysis_file_name), mode="a", load_namespaces=True) as io:
            nwbf = io.read()
            sort_intervals = list()
            if len(units.keys()):
                # Add spike times and valid time range for the sort
                for id in units.keys():
                    nwbf.add_unit(spike_times=units[id], id=id,
                                  # waveform_mean = units_templates[id],
                                  obs_intervals=units_valid_times[id])
                    sort_intervals.append(units_sort_interval[id])
                # Add a column for the sort interval (subset of valid time)
                nwbf.add_unit_column(name='sort_interval',
                                     description='the interval used for spike sorting',
                                     data=sort_intervals)
                # If metrics were specified, add one column per metric
                if metrics is not None:
                    for metric in list(metrics):
                        metric_data = metrics[metric].to_list()
                        print(f'Adding metric {metric} : {metric_data}')
                        nwbf.add_unit_column(name=metric,
                                             description=f'{metric} sorting metric',
                                             data=metric_data)
                if labels is not None:
                    nwbf.add_unit_column(
                        name='label', description='label given during curation', data=labels)
                # If the waveforms were specified, add them as a dataframe to scratch
                waveforms_object_id = ''
                if units_waveforms is not None:
                    waveforms_df = pd.DataFrame.from_dict(units_waveforms,
                                                          orient='index')
                    waveforms_df.columns = ['waveforms']
                    nwbf.add_scratch(
                        waveforms_df, name='units_waveforms', notes='spike waveforms for each unit')
                    waveforms_object_id = nwbf.scratch['units_waveforms'].object_id

                io.write(nwbf)
                return nwbf.units.object_id, waveforms_object_id
            else:
                return ''

    @classmethod
    def get_electrode_indices(cls, analysis_file_name, electrode_ids):
        """Given an analysis NWB file name, returns the indices of the specified electrode_ids.

        Parameters
        ----------
        analysis_file_name : str
            The name of the analysis NWB file.
        electrode_ids : numpy array or list
            Array or list of electrode IDs.

        Returns
        -------
        electrode_indices : numpy array
            Array of indices in the electrodes table for the given electrode IDs.
        """
        nwbf = get_nwb_file(cls.get_abs_path(analysis_file_name))
        return get_electrode_indices(nwbf.electrodes, electrode_ids)

    def cleanup(self, delete_files=False):
        """Remove the filepath entries for NWB files that are not in use.

        Does not delete the files themselves unless delete_files=True is specified.
        Run this after deleting the Nwbfile() entries themselves.

        Parameters
        ----------
        delete_files : bool, optional
            Whether the original files should be deleted (default False).
        """
        self.external['analysis'].delete(delete_external_files=delete_files)

    @staticmethod
    def nightly_cleanup():
        from nwb_datajoint.common import common_nwbfile
        child_tables = get_child_tables(common_nwbfile.AnalysisNwbfile)

        (common_nwbfile.AnalysisNwbfile - child_tables).delete_quick()

<<<<<<< HEAD
        # a separate external files clean up required - this is to be done during times when no other transactions are
        # in progress.
=======
        # a separate external files clean up required - this is to be done
        # during times when no other transactions are in progress.
>>>>>>> f2ca4465
        common_nwbfile.schema.external['analysis'].delete(
            delete_external_files=True)

        # also check to see whether there are directories in the spikesorting folder with this


@schema
class NwbfileKachery(dj.Computed):
    definition = """
    -> Nwbfile
    ---
    nwb_file_uri: varchar(200)  # the uri the NWB file for kachery
    """

    def make(self, key):
        print(f'Linking {key["nwb_file_name"]} and storing in kachery...')
        key['nwb_file_uri'] = kc.link_file(Nwbfile().get_abs_path(key['nwb_file_name']))
        self.insert1(key)


@schema
class AnalysisNwbfileKachery(dj.Computed):
    definition = """
    -> AnalysisNwbfile
    ---
    analysis_file_uri: varchar(200)  # the uri of the file
    """

    def make(self, key):
        print(f'Linking {key["analysis_file_name"]} and storing in kachery...')
        key['analysis_file_uri'] = kc.link_file(AnalysisNwbfile().get_abs_path(key['analysis_file_name']))
        self.insert1(key)<|MERGE_RESOLUTION|>--- conflicted
+++ resolved
@@ -195,12 +195,8 @@
             # get the current number of analysis files related to this nwb file
             query = (AnalysisNwbfile & {'analysis_file_name': nwb_file_name})
             original_nwb_file_name = query.fetch('nwb_file_name')[0]
-<<<<<<< HEAD
-            analysis_file_name = cls.__get_new_file_name(original_nwb_file_name)
-=======
             analysis_file_name = cls.__get_new_file_name(
                 original_nwb_file_name)
->>>>>>> f2ca4465
             # write the new file
             print(f'Writing new NWB file {analysis_file_name}...')
             analysis_file_abs_path = AnalysisNwbfile.get_abs_path(analysis_file_name)
@@ -403,13 +399,8 @@
 
         (common_nwbfile.AnalysisNwbfile - child_tables).delete_quick()
 
-<<<<<<< HEAD
-        # a separate external files clean up required - this is to be done during times when no other transactions are
-        # in progress.
-=======
         # a separate external files clean up required - this is to be done
         # during times when no other transactions are in progress.
->>>>>>> f2ca4465
         common_nwbfile.schema.external['analysis'].delete(
             delete_external_files=True)
 
