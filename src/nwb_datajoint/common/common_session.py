import warnings

import datajoint as dj

from .common_device import CameraDevice, DataAcquisitionDevice, Probe
from .common_lab import Institution, Lab, LabMember
from .common_nwbfile import Nwbfile
from .common_subject import Subject
from .nwb_helper_fn import get_nwb_file

schema = dj.schema("common_session")

# TODO: figure out what to do about ExperimenterList


@schema
class Session(dj.Imported):
    definition = """
    # Table for holding experimental sessions.
    -> Nwbfile
    ---
    -> [nullable] Subject
    -> [nullable] Institution
    -> [nullable] Lab
    session_id: varchar(80)
    session_description: varchar(80)
    session_start_time: datetime
    timestamps_reference_time: datetime
    experiment_description = NULL: varchar(80)
    """

    def make(self, key):
        # These imports must go here to avoid cyclic dependencies
        from .common_interval import IntervalList
<<<<<<< HEAD
        from .common_task import Task
=======

>>>>>>> 567df9f9
        # from .common_ephys import Unit
        # TODO add Task

        nwb_file_name = key['nwb_file_name']
        nwb_file_abspath = Nwbfile.get_abs_path(nwb_file_name)
        nwbf = get_nwb_file(nwb_file_abspath)

        # certain data are not associated with a single NWB file / session because they may apply to
        # multiple sessions. these data go into dj.Manual tables
        # e.g., a lab member may be associated with multiple experiments, so the lab member table should not
        # be dependent on (contain a primary key for) a session

        print('Institution...')
        Institution().insert_from_nwbfile(nwbf)

        print('Lab...')
        Lab().insert_from_nwbfile(nwbf)

        print('LabMember...')
        LabMember().insert_from_nwbfile(nwbf)

        print('Subject...')
        Subject().insert_from_nwbfile(nwbf)

        print('DataAcquisitionDevice...')
        DataAcquisitionDevice().insert_from_nwbfile(nwbf)

        print('CameraDevice...')
        CameraDevice().insert_from_nwbfile(nwbf)

        print('Probe...')
        Probe().insert_from_nwbfile(nwbf)

        print('Task...')
        Task().insert_from_nwbfile(nwbf)

        if nwbf.subject is not None and nwbf.subject.subject_id is not None:
            subject_id = nwbf.subject.subject_id
        else:
            subject_id = Subject.UNKNOWN

        Session().insert1({
            'nwb_file_name': nwb_file_name,
            'subject_id': subject_id,
            'institution_name': nwbf.institution,
            'lab_name': nwbf.lab,
            'session_id': nwbf.session_id if nwbf.session_id is not None else 'UNKNOWN',
            'session_description': nwbf.session_description,
            'session_start_time': nwbf.session_start_time,
            'timestamps_reference_time': nwbf.timestamps_reference_time,
            'experiment_description': nwbf.experiment_description
        }, skip_duplicates=True)

        print('Skipping Apparatus for now...')
        # Apparatus().insert_from_nwbfile(nwbf)

        # interval lists depend on Session (as a primary key) but users may want to add these manually so this is
        # a manual table that is also populated from NWB files

        print('IntervalList...')
        IntervalList().insert_from_nwbfile(nwbf, nwb_file_name=nwb_file_name)

        # print('Unit...')
        # Unit().insert_from_nwbfile(nwbf, nwb_file_name=nwb_file_name)


@schema
class ExperimenterList(dj.Imported):
    definition = """
    -> Session
    """

    class Experimenter(dj.Part):
        definition = """
        -> ExperimenterList
        -> LabMember
        """

    def make(self, key):
        nwb_file_name = key['nwb_file_name']
        nwb_file_abspath = Nwbfile().get_abs_path(nwb_file_name)
        self.insert1({'nwb_file_name': nwb_file_name}, skip_duplicates=True)
        nwbf = get_nwb_file(nwb_file_abspath)

        if nwbf.experimenter is None:
            return

        for e in nwbf.experimenter:
<<<<<<< HEAD
            LabMember().add_from_name(e)
=======
            # check to see if the experimenter is in the lab member list, and if not add her / him
            if {'lab_member_name': e} not in LabMember():
                names = [x.strip() for x in e.split(' ')]
                labmember_dict = dict()
                labmember_dict['lab_member_name'] = e
                if len(names) == 2:
                    labmember_dict['first_name'] = names[0]
                    labmember_dict['last_name'] = names[1]
                else:
                    warnings.warn(
                        f'Experimenter {e} does not seem to have a first and last name')
                    labmember_dict['first_name'] = 'unknown'
                    labmember_dict['last_name'] = 'unknown'
                LabMember().insert1(labmember_dict)
>>>>>>> 567df9f9
            # now insert the experimenter, which is a combination of the nwbfile and the name
            key = dict(
                nwb_file_name=nwb_file_name,
                lab_member_name=e
            )
            self.Experimenter().insert1(key)<|MERGE_RESOLUTION|>--- conflicted
+++ resolved
@@ -32,11 +32,7 @@
     def make(self, key):
         # These imports must go here to avoid cyclic dependencies
         from .common_interval import IntervalList
-<<<<<<< HEAD
         from .common_task import Task
-=======
-
->>>>>>> 567df9f9
         # from .common_ephys import Unit
         # TODO add Task
 
@@ -125,24 +121,7 @@
             return
 
         for e in nwbf.experimenter:
-<<<<<<< HEAD
             LabMember().add_from_name(e)
-=======
-            # check to see if the experimenter is in the lab member list, and if not add her / him
-            if {'lab_member_name': e} not in LabMember():
-                names = [x.strip() for x in e.split(' ')]
-                labmember_dict = dict()
-                labmember_dict['lab_member_name'] = e
-                if len(names) == 2:
-                    labmember_dict['first_name'] = names[0]
-                    labmember_dict['last_name'] = names[1]
-                else:
-                    warnings.warn(
-                        f'Experimenter {e} does not seem to have a first and last name')
-                    labmember_dict['first_name'] = 'unknown'
-                    labmember_dict['last_name'] = 'unknown'
-                LabMember().insert1(labmember_dict)
->>>>>>> 567df9f9
             # now insert the experimenter, which is a combination of the nwbfile and the name
             key = dict(
                 nwb_file_name=nwb_file_name,
