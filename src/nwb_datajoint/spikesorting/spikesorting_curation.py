--- conflicted
+++ resolved
@@ -1,12 +1,11 @@
+import copy
 import json
 import os
 import shutil
 import time
-import copy
 from pathlib import Path
 from typing import List
 from warnings import WarningMessage
-
 
 import datajoint as dj
 import numpy as np
@@ -24,6 +23,7 @@
 
 valid_labels = ['reject', 'noise', 'artifact', 'mua', 'accept']
 
+
 def apply_merge_groups_to_sorting(sorting: si.BaseSorting, merge_groups: List[List[int]]):
     # return a new sorting where the units are merged according to merge_groups
     # merge_groups is a list of lists of unit_ids.
@@ -36,7 +36,7 @@
 class Curation(dj.Manual):
     definition = """
     # Stores each spike sorting; similar to IntervalList
-    curation_id: int # a number correponding to the index of this curation 
+    curation_id: int # a number correponding to the index of this curation
     -> SpikeSorting
     ---
     parent_curation_id=-1: int
@@ -71,7 +71,8 @@
             # check to see if this sorting with a parent of -1 has already been inserted and if so, warn the user
             inserted_curation = (Curation & sorting_key).fetch("KEY")
             if len(inserted_curation) > 0:
-                Warning(f'Sorting has already been inserted, returning key to previously inserted curation')
+                Warning(
+                    f'Sorting has already been inserted, returning key to previously inserted curation')
                 return inserted_curation[0]
 
         if labels is None:
@@ -89,7 +90,6 @@
         else:
             curation_id = 0
 
-
         sorting_key['curation_id'] = curation_id
         sorting_key['parent_curation_id'] = parent_curation_id
         sorting_key['description'] = description
@@ -102,10 +102,10 @@
 
         Curation.insert1(sorting_key)
 
-        #get the primary key for this curation
-        c_key  = Curation.fetch("KEY")[0]
-        curation_key = {item : sorting_key[item] for item in c_key}
-        
+        # get the primary key for this curation
+        c_key = Curation.fetch("KEY")[0]
+        curation_key = {item: sorting_key[item] for item in c_key}
+
         return curation_key
 
     @staticmethod
@@ -366,16 +366,18 @@
     -> MetricParameters
     ---
     """
+
     def insert1(self, key, **kwargs):
         waveform_params = (WaveformParameters & key).fetch1(
-                                        'waveform_params')
+            'waveform_params')
         metric_params = (MetricParameters & key).fetch1(
-                                            'metric_params')
+            'metric_params')
         if 'peak_offset' in metric_params:
             if waveform_params['whiten'] is True:
                 raise Exception("metric 'peak_offset' needs to be "
-                         "calculated on unwhitened waveforms")
+                                "calculated on unwhitened waveforms")
         super().insert1(key, **kwargs)
+
 
 @schema
 class QualityMetrics(dj.Computed):
@@ -425,9 +427,10 @@
                 peak_sign = metric_params['peak_sign']
                 del metric_params['peak_sign']
                 metric = metric_func(waveform_extractor,
-                                    peak_sign=peak_sign, **metric_params)
+                                     peak_sign=peak_sign, **metric_params)
             else:
-                raise Exception('snr and peak_offset metrics require peak_sign to be defined in the metric parameters')
+                raise Exception(
+                    'snr and peak_offset metrics require peak_sign to be defined in the metric parameters')
         else:
             metric = {}
             for unit_id in waveform_extractor.sorting.get_unit_ids():
@@ -489,26 +492,24 @@
     merge_params: blob   # dictionary of params to merge units
     label_params: blob   # dictionary params to label units
     """
+
     def insert1(self, key, **kwargs):
         # validate the labels and then insert
-        #TODO: add validation for merge_params
+        # TODO: add validation for merge_params
         for metric in key['label_params']:
             if metric not in _metric_name_to_func:
                 raise Exception(f'{metric} not in list of available metrics')
             comparison_list = key['label_params'][metric]
             if comparison_list[0] not in _comparison_to_function:
-                raise Exception(f'{metric}: {comparison_list[0]} not in list of available comparisons')
+                raise Exception(
+                    f'{metric}: {comparison_list[0]} not in list of available comparisons')
             if type(comparison_list[1]) != int and type(comparison_list[1]) != float:
                 raise Exception(f'{metric}: {comparison_list[1]} not a number')
             for label in comparison_list[2]:
                 if label not in valid_labels:
-<<<<<<< HEAD
-                  raise Exception(f'{metric}: {comparison_list[2]} not a valid label: {valid_labels}')
-
-=======
-                  raise Exception(f'{metric}: {comparison_list[2]} not a valid label: {valid_labels}')               
+                    raise Exception(
+                        f'{metric}: {comparison_list[2]} not a valid label: {valid_labels}')
         super().insert1(key, **kwargs)
->>>>>>> 3e54444e
 
     def insert_default(self):
         key = {}
@@ -516,7 +517,8 @@
         key['merge_params'] = {}
         # label_params parsing: Each key is the name of a metric,
         # the contents are a three value list with the comparison, a value, and a list of labels to apply if the comparison is true
-        key['label_params'] = {'nn_noise_overlap': ['>', 0.1, ['noise', 'reject']]}
+        key['label_params'] = {'nn_noise_overlap': [
+            '>', 0.1, ['noise', 'reject']]}
         self.insert1(key, skip_duplicates=True)
         # Second default parameter set for not applying any labels,
         # or merges, but adding metrics
@@ -584,8 +586,6 @@
             labels=labels, merge_groups=merge_groups, metrics=metrics, description='auto curated')
 
         self.insert1(key)
-
- 
 
     @staticmethod
     def get_merge_groups(sorting, parent_merge_groups, quality_metrics, merge_params):
