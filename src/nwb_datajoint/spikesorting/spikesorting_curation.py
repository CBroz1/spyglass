--- conflicted
+++ resolved
@@ -3,15 +3,9 @@
 import os
 import shutil
 import time
-<<<<<<< HEAD
-from pathlib import Path
-from typing import List
-from warnings import WarningMessage
-=======
 import uuid
 from pathlib import Path
 from typing import List
->>>>>>> e81eb015
 
 import datajoint as dj
 import numpy as np
@@ -88,12 +82,8 @@
             inserted_curation = (Curation & sorting_key).fetch("KEY")
             if len(inserted_curation) > 0:
                 Warning(
-<<<<<<< HEAD
-                    f'Sorting has already been inserted, returning key to previously inserted curation')
-=======
                     'Sorting has already been inserted, returning key to previously'
                     'inserted curation')
->>>>>>> e81eb015
                 return inserted_curation[0]
 
         if labels is None:
@@ -784,11 +774,6 @@
         recording = Curation.get_recording_extractor(key)
 
         # get the sort_interval and sorting interval list
-<<<<<<< HEAD
-        ss_key = (SpikeSorting & key).fetch1("KEY")
-
-=======
->>>>>>> e81eb015
         sort_interval_name = (SpikeSortingRecording &
                               key).fetch1('sort_interval_name')
         sort_interval = (SortInterval & {
