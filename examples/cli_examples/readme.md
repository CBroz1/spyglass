### Insert a lab team

Create a lab team.

```bash
# To see the format of the .yaml file, run without the .yaml argument
spyglass insert-lab-team team.yaml

spyglass list-lab-teams
```

### Insert a lab member

Create a lab member.

```bash
# To see the format of the .yaml file, run without the .yaml argument
spyglass insert-lab-member labmember.yaml

spyglass list-lab-members
```

### Insert a lab team member

Add a lab member to a lab team.

```bash
# To see the format of the .yaml file, run without the .yaml argument
spyglass insert-lab-team-member labteammember.yaml

spyglass list-lab-team-members
```

### Insert a session

Insert a session from a raw .nwb file.

```bash
# First copy the .nwb file to the `$SPYGLASS_BASE_DIR/raw` directory.

# In the following, replace the .nwb file name as appropriate
# This will populate various tables, including:
#   Subject, DataAcquisitionDevice, CameraDevice, Probe, IntervalList, ...
spyglass insert-session RN2_20191110.nwb

spyglass list-sessions
spyglass list-interval-lists RN2_20191110_.nwb # Note the trailing underscore here
```

### Set up the sort groups

Set up the electrode sort groups.

See [set_sort_groups_by_shank.py](./set_sort_groups_by_shank.py) for an example.

### Insert a sort interval

Create a sort interval (time interval) for spike sorting.

See [insert_sort_interval.py](./insert_sort_interval.py) for an example.

### Insert spike sorting preprocessing parameters

Define spike sorting preprocessing parameters.

```bash
# To see the format of the .yaml file, run without the .yaml argument
spyglass insert-spike-sorting-preprocessing-parameters parameters.yaml

spyglass list-spike-sorting-preprocessing-parameters
```

### Create spike sorting recording

Create a spike sorting recording.

```bash
# To see the format of the .yaml file, run without the .yaml argument
spyglass create-spike-sorting-recording recording.yaml

spyglass list-spike-sorting-recordings RN2_20191110_.nwb

# Create the associated view
spyglass create-spike-sorting-recording-view recording.yaml
# Use --replace to force recreate the view
```

### Insert artifact detection parameters

Define artifact detection parameters.

```bash
# To see the format of the .yaml file, run without the .yaml argument
spyglass insert-artifact-detection-parameters parameters.yaml

spyglass list-artifact-detection-parameters
```

### Insert spike sorter parameters

Define spike sorter parameters.

```bash
# To see the format of the .yaml file, run without the .yaml argument
spyglass insert-spike-sorter-parameters parameters.yaml

spyglass list-spike-sorter-parameters
```

<<<<<<< HEAD
### Run spike sorting

Run spike sorting

```bash
# To see the format of the .yaml file, run without the .yaml argument
spyglass run-spike-sorting sorting.yaml

spyglass list-spike-sortings RN2_20191110_.nwb

# Create the associated view
spyglass create-spike-sorting-view sorting.yaml
# Use --replace to force recreate the view
=======
### Create a session group

A session group is a collection of sessions that can be viewed via spyglassview.

See [session_groups.md](../../docs/session_groups.md) and [create_session_group.py](./create_session_group.py).

### Create spyglass view

```bash
# This will print a URL pointing to the view
create-spyglass-view <groupname> 
>>>>>>> 93a87943
```<|MERGE_RESOLUTION|>--- conflicted
+++ resolved
@@ -107,21 +107,6 @@
 spyglass list-spike-sorter-parameters
 ```
 
-<<<<<<< HEAD
-### Run spike sorting
-
-Run spike sorting
-
-```bash
-# To see the format of the .yaml file, run without the .yaml argument
-spyglass run-spike-sorting sorting.yaml
-
-spyglass list-spike-sortings RN2_20191110_.nwb
-
-# Create the associated view
-spyglass create-spike-sorting-view sorting.yaml
-# Use --replace to force recreate the view
-=======
 ### Create a session group
 
 A session group is a collection of sessions that can be viewed via spyglassview.
@@ -133,5 +118,4 @@
 ```bash
 # This will print a URL pointing to the view
 create-spyglass-view <groupname> 
->>>>>>> 93a87943
 ```