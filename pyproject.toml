--- conflicted
+++ resolved
@@ -42,7 +42,6 @@
 ]
 dynamic = [ "version" ]
 dependencies = [
-<<<<<<< HEAD
   "black[jupyter]",
   "bottleneck",
   "dask",
@@ -52,7 +51,7 @@
   "ipympl",
   "matplotlib",
   "ndx-franklab-novela>=0.1",
-  "ndx-optogenetics",
+  "ndx-optogenetics==0.2.0",
   "ndx-pose",
   "non-local-detector",
   "numpy",
@@ -68,33 +67,6 @@
   "sortingview>=0.11",
   "spikeinterface>=0.99.1,<0.100",
   "track-linearization>=2.3",
-=======
-    "black[jupyter]",
-    "bottleneck",
-    "dask",
-    "datajoint>=0.14.5",
-    # "ghostipy", # removed from list bc M1 users need to install pyfftw first
-    "hdmf>=3.4.6",
-    "ipympl",
-    "matplotlib",
-    "ndx_franklab_novela>=0.1.0",
-    "ndx-pose",
-    "ndx-optogenetics==0.2.0",
-    "non_local_detector",
-    "numpy",
-    "opencv-python",
-    "panel>=1.4.0",
-    "position_tools>=0.1.0",
-    "probeinterface<0.3.0", # Bc some probes fail space checks
-    "pubnub<6.4.0",  # TODO: remove this when sortingview is updated
-    "pydotplus",
-    "pynwb>=2.5.0,<3",
-    "ripple_detection",
-    "seaborn",
-    "sortingview>=0.11",
-    "spikeinterface>=0.99.1,<0.100",
-    "track_linearization>=2.3",
->>>>>>> 85b14159
 ]
 
 optional-dependencies.dlc = [
