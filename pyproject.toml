[build-system]
requires = ["hatchling", "hatch-vcs"]
build-backend = "hatchling.build"

[project]
name = "spyglass-neuro"
description = "Neuroscience data analysis framework for reproducible research"
readme = "README.md"
requires-python = ">=3.9,<3.13"
license = { file = "LICENSE" }
authors = [
    { name = "Loren Frank", email = "loren.frank@ucsf.edu" },
    { name = "Kyu Hyun Lee", email = "kyuhyun.lee@ucsf.edu" },
    { name = "Eric Denovellis", email = "eric.denovellis@ucsf.edu" },
    { name = "Ryan Ly", email = "rly@lbl.gov" },
    { name = "Daniel Gramling", email = "daniel.gramling@ucsf.edu" },
    { name = "Chris Brozdowski", email = "chris.broz@ucsf.edu" },
    { name = "Samuel Bray", email = "sam.bray@ucsf.edu" },
]
classifiers = [
    "Programming Language :: Python :: 3",
    "License :: OSI Approved :: MIT License",
    "Operating System :: OS Independent",
]
keywords = [
    "neuroscience",
    "research",
    "electrophysiology",
    "reproducible",
    "data analysis",
    "spike sorting",
    "spikeinterface",
    "datajoint",
    "nwb",
    "kachery",
    "sortingview",
]
dynamic = ["version"]
dependencies = [
    "black[jupyter]",
    "bottleneck",
    "dask",
    "datajoint>=0.14.5",
    # "ghostipy", # removed from list bc M1 users need to install pyfftw first
    "hdmf>=3.4.6",
    "ipympl",
    "matplotlib",
    "ndx-pose",
<<<<<<< HEAD
    "ndx_franklab_novela>=0.1.0",
    "ndx_structured_behavior", # PENDING PyPI release!
=======
    "ndx-optogenetics",
>>>>>>> 7d39224c
    "non_local_detector",
    "numpy",
    "opencv-python",
    "panel>=1.4.0",
    "position_tools>=0.1.0",
    "probeinterface<0.3.0", # Bc some probes fail space checks
    "pubnub<6.4.0",  # TODO: remove this when sortingview is updated
    "pydotplus",
    "pynwb>=2.5.0,<3",
    "ripple_detection",
    "seaborn",
    "sortingview>=0.11",
    "spikeinterface>=0.99.1,<0.100",
    "track_linearization>=2.3",
]

[project.optional-dependencies]
dlc = [
    "ffmpeg",
    "deeplabcut[tf]", # removing dlc pin removes need to pin tf/numba
]
moseq-gpu = [
    "jax[cuda12]",
    "jax-moseq[cuda12]",
    "keypoint-moseq",
]
moseq-cpu = [
    "jax[cpu]",
    "jax-moseq",
    "keypoint-moseq",
]

test = [
    "codecov",                # for code coverage badge
    "docker",                 # for tests in a container
    "ghostipy",
    "kachery",                # database access
    "kachery-client",
    "kachery-cloud>=0.4.0",
    "opencv-python-headless", # for headless testing of Qt
    "pre-commit",             # linting
    "pytest",                 # unit testing
    "pytest-cov",             # code coverage
    "pytest-xvfb",            # for headless testing of Qt
]
docs = [
    "hatch",                 # Get version from env
    "jupytext",              # Convert notebooks to .py
    "mike",                  # Docs versioning
    "mkdocs",                # Docs core
    "mkdocs-exclude",        # Docs exclude files
    "mkdocs-exclude-search", # Docs exclude files in search
    "mkdocs-gen-files",      # Docs API generator
    "mkdocs-jupyter",        # Docs render notebooks
    "mkdocs-literate-nav",   # Dynamic page list for API docs
    "mkdocs-material",       # Docs theme
    "mkdocstrings[python]",  # Docs API docstrings
    "mkdocs-mermaid2-plugin",# Docs mermaid diagrams
]

[project.urls]
"Homepage" = "https://github.com/LorenFrankLab/spyglass"
"Bug Tracker" = "https://github.com/LorenFrankLab/spyglass/issues"

[tool.hatch.version]
source = "vcs"

[tool.hatch.build.hooks.vcs]
# this file is created/updated when the package is installed and used in
# src/spyglass/__init__.py to set `spyglass.__version__`
version-file = "src/spyglass/_version.py"

[tool.hatch.build.targets.sdist]
exclude = [".git_archival.txt"]

[tool.hatch.build.targets.wheel]
packages = ["src/spyglass"]
exclude = []

[tool.black]
line-length = 80

[tool.codespell]
skip = '.git,*.pdf,*.svg,*.ipynb,./docs/site/**,temp*'
ignore-words-list = 'nevers'
# Nevers - name in Citation

[tool.pytest.ini_options]
minversion = "7.0"
addopts = [
    "-s", # no capture
    # "-v", # verbose output
    # "--sw", # stepwise: resume with next test after failure
    # "--pdb", # drop into debugger on failure
    "-p no:warnings",
    # "--no-teardown", # don't teardown the database after tests
    # "--quiet-spy",   # don't show logging from spyglass
    # "--no-dlc",      # don't run DLC tests
    "--show-capture=no",
    "--pdbcls=IPython.terminal.debugger:TerminalPdb", # use ipython debugger
    "--doctest-modules",                              # run doctests in all modules
    "--cov=spyglass",
    "--cov-report=term-missing",
    "--no-cov-on-fail",
]
testpaths = ["tests"]
log_level = "INFO"
env = [
    "QT_QPA_PLATFORM = offscreen", # QT fails headless without this
    "DISPLAY = :0",                # QT fails headless without this
    "TF_ENABLE_ONEDNN_OPTS = 0",   # TF disable approx calcs
    "TF_CPP_MIN_LOG_LEVEL = 2",    # Disable TF warnings
]
filterwarnings = [
  "ignore::ResourceWarning:.*",
  "ignore::DeprecationWarning:.*",
  "ignore::UserWarning:.*",
  "ignore::MissingRequiredBuildWarning:.*",
]

[tool.coverage.run] # NOTE: changes need to be mirrored in tests/.coveragerc
source = ["*/src/spyglass/*"]
omit = [ # which submodules have no tests
    "*/__init__.py",
    "*/_version.py",
    # "*/behavior/*",
    "*/cli/*",
    # "*/common/*",
    "*/data_import/*",
    "*/decoding/v0/*",
    "*/figurl_views/*",
    # "*/decoding/*",
    # "*/lfp/*",
    # "*/linearization/*",
    "*/lock/*",
    "*/mua/*",
    # "*/position/*",
    "*/ripple/*",
    "*/sharing/*",
    # "*/spikesorting/*",
    # "*/utils/*",
    "settings.py",
    "*/moseq/*",
]

[tool.ruff] # CB: Propose replacing flake8 with ruff to delete setup.cfg
line-length = 80

[tool.ruff.lint]
ignore = ["F401", "E402", "E501"]<|MERGE_RESOLUTION|>--- conflicted
+++ resolved
@@ -1,120 +1,118 @@
 [build-system]
-requires = ["hatchling", "hatch-vcs"]
 build-backend = "hatchling.build"
+
+requires = [ "hatch-vcs", "hatchling" ]
 
 [project]
 name = "spyglass-neuro"
 description = "Neuroscience data analysis framework for reproducible research"
 readme = "README.md"
-requires-python = ">=3.9,<3.13"
+keywords = [
+  "data analysis",
+  "datajoint",
+  "electrophysiology",
+  "kachery",
+  "neuroscience",
+  "nwb",
+  "reproducible",
+  "research",
+  "sortingview",
+  "spike sorting",
+  "spikeinterface",
+]
 license = { file = "LICENSE" }
 authors = [
-    { name = "Loren Frank", email = "loren.frank@ucsf.edu" },
-    { name = "Kyu Hyun Lee", email = "kyuhyun.lee@ucsf.edu" },
-    { name = "Eric Denovellis", email = "eric.denovellis@ucsf.edu" },
-    { name = "Ryan Ly", email = "rly@lbl.gov" },
-    { name = "Daniel Gramling", email = "daniel.gramling@ucsf.edu" },
-    { name = "Chris Brozdowski", email = "chris.broz@ucsf.edu" },
-    { name = "Samuel Bray", email = "sam.bray@ucsf.edu" },
-]
+  { name = "Loren Frank", email = "loren.frank@ucsf.edu" },
+  { name = "Kyu Hyun Lee", email = "kyuhyun.lee@ucsf.edu" },
+  { name = "Eric Denovellis", email = "eric.denovellis@ucsf.edu" },
+  { name = "Ryan Ly", email = "rly@lbl.gov" },
+  { name = "Daniel Gramling", email = "daniel.gramling@ucsf.edu" },
+  { name = "Chris Brozdowski", email = "chris.broz@ucsf.edu" },
+  { name = "Samuel Bray", email = "sam.bray@ucsf.edu" },
+]
+requires-python = ">=3.9,<3.13"
 classifiers = [
-    "Programming Language :: Python :: 3",
-    "License :: OSI Approved :: MIT License",
-    "Operating System :: OS Independent",
-]
-keywords = [
-    "neuroscience",
-    "research",
-    "electrophysiology",
-    "reproducible",
-    "data analysis",
-    "spike sorting",
-    "spikeinterface",
-    "datajoint",
-    "nwb",
-    "kachery",
-    "sortingview",
-]
-dynamic = ["version"]
+  "License :: OSI Approved :: MIT License",
+  "Operating System :: OS Independent",
+  "Programming Language :: Python :: 3 :: Only",
+  "Programming Language :: Python :: 3.9",
+  "Programming Language :: Python :: 3.10",
+  "Programming Language :: Python :: 3.11",
+  "Programming Language :: Python :: 3.12",
+]
+dynamic = [ "version" ]
 dependencies = [
-    "black[jupyter]",
-    "bottleneck",
-    "dask",
-    "datajoint>=0.14.5",
-    # "ghostipy", # removed from list bc M1 users need to install pyfftw first
-    "hdmf>=3.4.6",
-    "ipympl",
-    "matplotlib",
-    "ndx-pose",
-<<<<<<< HEAD
-    "ndx_franklab_novela>=0.1.0",
-    "ndx_structured_behavior", # PENDING PyPI release!
-=======
-    "ndx-optogenetics",
->>>>>>> 7d39224c
-    "non_local_detector",
-    "numpy",
-    "opencv-python",
-    "panel>=1.4.0",
-    "position_tools>=0.1.0",
-    "probeinterface<0.3.0", # Bc some probes fail space checks
-    "pubnub<6.4.0",  # TODO: remove this when sortingview is updated
-    "pydotplus",
-    "pynwb>=2.5.0,<3",
-    "ripple_detection",
-    "seaborn",
-    "sortingview>=0.11",
-    "spikeinterface>=0.99.1,<0.100",
-    "track_linearization>=2.3",
-]
-
-[project.optional-dependencies]
-dlc = [
-    "ffmpeg",
-    "deeplabcut[tf]", # removing dlc pin removes need to pin tf/numba
-]
-moseq-gpu = [
-    "jax[cuda12]",
-    "jax-moseq[cuda12]",
-    "keypoint-moseq",
-]
-moseq-cpu = [
-    "jax[cpu]",
-    "jax-moseq",
-    "keypoint-moseq",
-]
-
-test = [
-    "codecov",                # for code coverage badge
-    "docker",                 # for tests in a container
-    "ghostipy",
-    "kachery",                # database access
-    "kachery-client",
-    "kachery-cloud>=0.4.0",
-    "opencv-python-headless", # for headless testing of Qt
-    "pre-commit",             # linting
-    "pytest",                 # unit testing
-    "pytest-cov",             # code coverage
-    "pytest-xvfb",            # for headless testing of Qt
-]
-docs = [
-    "hatch",                 # Get version from env
-    "jupytext",              # Convert notebooks to .py
-    "mike",                  # Docs versioning
-    "mkdocs",                # Docs core
-    "mkdocs-exclude",        # Docs exclude files
-    "mkdocs-exclude-search", # Docs exclude files in search
-    "mkdocs-gen-files",      # Docs API generator
-    "mkdocs-jupyter",        # Docs render notebooks
-    "mkdocs-literate-nav",   # Dynamic page list for API docs
-    "mkdocs-material",       # Docs theme
-    "mkdocstrings[python]",  # Docs API docstrings
-    "mkdocs-mermaid2-plugin",# Docs mermaid diagrams
-]
-
-[project.urls]
-"Homepage" = "https://github.com/LorenFrankLab/spyglass"
-"Bug Tracker" = "https://github.com/LorenFrankLab/spyglass/issues"
+  "black[jupyter]",
+  "bottleneck",
+  "dask",
+  "datajoint>=0.14.5",
+  # "ghostipy", # removed from list bc M1 users need to install pyfftw first
+  "hdmf>=3.4.6",
+  "ipympl",
+  "matplotlib",
+  "ndx-franklab-novela>=0.1",
+  "ndx-optogenetics",
+  "ndx-pose",
+  "ndx-structured-behavior",       # PENDING PyPI release!
+  "non-local-detector",
+  "numpy",
+  "opencv-python",
+  "panel>=1.4",
+  "position-tools>=0.1",
+  "probeinterface<0.3",            # Bc some probes fail space checks
+  "pubnub<6.4",                    # TODO: remove this when sortingview is updated
+  "pydotplus",
+  "pynwb>=2.5,<3",
+  "ripple-detection",
+  "seaborn",
+  "sortingview>=0.11",
+  "spikeinterface>=0.99.1,<0.100",
+  "track-linearization>=2.3",
+]
+
+optional-dependencies.dlc = [
+  "deeplabcut[tf]", # removing dlc pin removes need to pin tf/numba
+  "ffmpeg",
+]
+optional-dependencies.docs = [
+  "hatch",                  # Get version from env
+  "jupytext",               # Convert notebooks to .py
+  "mike",                   # Docs versioning
+  "mkdocs",                 # Docs core
+  "mkdocs-exclude",         # Docs exclude files
+  "mkdocs-exclude-search",  # Docs exclude files in search
+  "mkdocs-gen-files",       # Docs API generator
+  "mkdocs-jupyter",         # Docs render notebooks
+  "mkdocs-literate-nav",    # Dynamic page list for API docs
+  "mkdocs-material",        # Docs theme
+  "mkdocs-mermaid2-plugin", # Docs mermaid diagrams
+  "mkdocstrings[python]",   # Docs API docstrings
+]
+optional-dependencies.moseq-cpu = [
+  "jax[cpu]",
+  "jax-moseq",
+  "keypoint-moseq",
+]
+optional-dependencies.moseq-gpu = [
+  "jax[cuda12]",
+  "jax-moseq[cuda12]",
+  "keypoint-moseq",
+]
+optional-dependencies.test = [
+  "codecov",                # for code coverage badge
+  "docker",                 # for tests in a container
+  "ghostipy",
+  "kachery",                # database access
+  "kachery-client",
+  "kachery-cloud>=0.4",
+  "opencv-python-headless", # for headless testing of Qt
+  "pre-commit",             # linting
+  "pytest",                 # unit testing
+  "pytest-cov",             # code coverage
+  "pytest-xvfb",            # for headless testing of Qt
+]
+urls."Bug Tracker" = "https://github.com/LorenFrankLab/spyglass/issues"
+urls."Homepage" = "https://github.com/LorenFrankLab/spyglass"
 
 [tool.hatch.version]
 source = "vcs"
@@ -125,14 +123,19 @@
 version-file = "src/spyglass/_version.py"
 
 [tool.hatch.build.targets.sdist]
-exclude = [".git_archival.txt"]
+exclude = [ ".git_archival.txt" ]
 
 [tool.hatch.build.targets.wheel]
-packages = ["src/spyglass"]
-exclude = []
+packages = [ "src/spyglass" ]
+exclude = [  ]
 
 [tool.black]
 line-length = 80
+
+[tool.ruff] # CB: Propose replacing flake8 with ruff to delete setup.cfg
+line-length = 80
+
+lint.ignore = [ "E402", "E501", "F401" ]
 
 [tool.codespell]
 skip = '.git,*.pdf,*.svg,*.ipynb,./docs/site/**,temp*'
@@ -142,28 +145,28 @@
 [tool.pytest.ini_options]
 minversion = "7.0"
 addopts = [
-    "-s", # no capture
-    # "-v", # verbose output
-    # "--sw", # stepwise: resume with next test after failure
-    # "--pdb", # drop into debugger on failure
-    "-p no:warnings",
-    # "--no-teardown", # don't teardown the database after tests
-    # "--quiet-spy",   # don't show logging from spyglass
-    # "--no-dlc",      # don't run DLC tests
-    "--show-capture=no",
-    "--pdbcls=IPython.terminal.debugger:TerminalPdb", # use ipython debugger
-    "--doctest-modules",                              # run doctests in all modules
-    "--cov=spyglass",
-    "--cov-report=term-missing",
-    "--no-cov-on-fail",
-]
-testpaths = ["tests"]
+  "-s", # no capture
+  # "-v", # verbose output
+  # "--sw", # stepwise: resume with next test after failure
+  # "--pdb", # drop into debugger on failure
+  "-p no:warnings",
+  # "--no-teardown", # don't teardown the database after tests
+  # "--quiet-spy",   # don't show logging from spyglass
+  # "--no-dlc",      # don't run DLC tests
+  "--show-capture=no",
+  "--pdbcls=IPython.terminal.debugger:TerminalPdb", # use ipython debugger
+  "--doctest-modules",                              # run doctests in all modules
+  "--cov=spyglass",
+  "--cov-report=term-missing",
+  "--no-cov-on-fail",
+]
+testpaths = [ "tests" ]
 log_level = "INFO"
 env = [
-    "QT_QPA_PLATFORM = offscreen", # QT fails headless without this
-    "DISPLAY = :0",                # QT fails headless without this
-    "TF_ENABLE_ONEDNN_OPTS = 0",   # TF disable approx calcs
-    "TF_CPP_MIN_LOG_LEVEL = 2",    # Disable TF warnings
+  "QT_QPA_PLATFORM = offscreen", # QT fails headless without this
+  "DISPLAY = :0",                # QT fails headless without this
+  "TF_ENABLE_ONEDNN_OPTS = 0",   # TF disable approx calcs
+  "TF_CPP_MIN_LOG_LEVEL = 2",    # Disable TF warnings
 ]
 filterwarnings = [
   "ignore::ResourceWarning:.*",
@@ -173,32 +176,26 @@
 ]
 
 [tool.coverage.run] # NOTE: changes need to be mirrored in tests/.coveragerc
-source = ["*/src/spyglass/*"]
+source = [ "*/src/spyglass/*" ]
 omit = [ # which submodules have no tests
-    "*/__init__.py",
-    "*/_version.py",
-    # "*/behavior/*",
-    "*/cli/*",
-    # "*/common/*",
-    "*/data_import/*",
-    "*/decoding/v0/*",
-    "*/figurl_views/*",
-    # "*/decoding/*",
-    # "*/lfp/*",
-    # "*/linearization/*",
-    "*/lock/*",
-    "*/mua/*",
-    # "*/position/*",
-    "*/ripple/*",
-    "*/sharing/*",
-    # "*/spikesorting/*",
-    # "*/utils/*",
-    "settings.py",
-    "*/moseq/*",
-]
-
-[tool.ruff] # CB: Propose replacing flake8 with ruff to delete setup.cfg
-line-length = 80
-
-[tool.ruff.lint]
-ignore = ["F401", "E402", "E501"]+  "*/__init__.py",
+  "*/_version.py",
+  # "*/behavior/*",
+  "*/cli/*",
+  # "*/common/*",
+  "*/data_import/*",
+  "*/decoding/v0/*",
+  "*/figurl_views/*",
+  # "*/decoding/*",
+  # "*/lfp/*",
+  # "*/linearization/*",
+  "*/lock/*",
+  "*/mua/*",
+  # "*/position/*",
+  "*/ripple/*",
+  "*/sharing/*",
+  # "*/spikesorting/*",
+  # "*/utils/*",
+  "settings.py",
+  "*/moseq/*",
+]