[![Import test](https://github.com/LorenFrankLab/spyglass/actions/workflows/workflow.yml/badge.svg)](https://github.com/LorenFrankLab/spyglass/actions/workflows/workflow.yml)
[![Nightly Test](https://github.com/LorenFrankLab/spyglass/actions/workflows/nightly.yml/badge.svg)](https://github.com/LorenFrankLab/spyglass/actions/workflows/nightly.yml)

# spyglass

`spyglass` is a data analysis framework that facilitates the storage, analysis, visualization, and sharing of neuroscience data to support reproducible research. It is designed to be interoperable with the NWB format and integrates open-source tools into a coherent framework.

Documentation can be found at - [https://lorenfranklab.github.io/spyglass/](https://lorenfranklab.github.io/spyglass/)

<<<<<<< HEAD
   ```bash
   pip install -e .
   ```
### Installing from pip
```bash
pip install spyglass-neuro
pip install git+https://github.com/SpikeInterface/spikeinterface.git
```


### Setting up Frank lab database access

Step 1 below only applies if you are a member of Frank lab at UCSF. If you're not affiliated with UCSF or if you are just looking to try out `spyglass`, then you will need to set up a different MySQL server and add your own account to it. For example, you can set up your own local server with a Docker image of a MySQL server configured for Datajoint (see [instructions](https://tutorials.datajoint.org/setting-up/local-database.html) and/or [tutorial notebook](./notebooks/docker_mysql_tutorial.ipynb)).

1. Ask Loren or Eric to set up an account for you on the Frank lab `DataJoint` database. Note that you have to be connected to UCSF LAN to access this server.

2. Add the following environment variables (e.g. in `~/.bashrc`). We assume that you are interacting with the database on a computer that has mounted `stelmo` at `/stelmo` (if the mount point is different, change accordingly). For this to take effect, log out and log back in, or run `source ~/.bashrc` in the terminal.

     ```bash
     export SPYGLASS_BASE_DIR="/stelmo/nwb/"
     export SPYGLASS_RECORDING_DIR="$SPYGLASS_BASE_DIR/recording"
     export SPYGLASS_SORTING_DIR="$SPYGLASS_BASE_DIR/sorting"
     export SPYGLASS_WAVEFORMS_DIR="$SPYGLASS_BASE_DIR/waveforms"
     export SPYGLASS_TEMP_DIR="$SPYGLASS_BASE_DIR/tmp"
     export KACHERY_CLOUD_DIR="$SPYGLASS_BASE_DIR/.kachery-cloud"
     export DJ_SUPPORT_FILEPATH_MANAGEMENT="TRUE"
     ```
     Note that a local SPYGLASS_TEMP_DIR (e.g. one on your machine) will speed up spike sorting, but make sure it has enough free space (ideally at least 500GB)

3. Configure `DataJoint`. To connect to the database, you need to specify information such as the hostname and the port. You should also change your password from the temporary one you were given. Go to the config directory, and run [`dj_config.py`](https://github.com/LorenFrankLab/spyglass/blob/master/config/dj_config.py) in the terminal with your username:
=======
## Setup
See the documentation for setup instructions - [https://lorenfranklab.github.io/spyglass/type/html/installation.html](https://lorenfranklab.github.io/spyglass/type/html/installation.html)

## Tutorials
>>>>>>> 559683c4

The tutorials for `spyglass` is currently in the form of Jupyter Notebooks and can be found in the [notebooks](https://github.com/LorenFrankLab/spyglass/tree/master/notebooks) directory. We strongly recommend opening them in the context of `jupyterlab`.

## Contributing
See the [Developer's Note](https://lorenfranklab.github.io/spyglass/type/html/developer_notes.html) for contributing instructions found at - [https://lorenfranklab.github.io/spyglass/type/html/how_to_contribute.html](https://lorenfranklab.github.io/spyglass/type/html/how_to_contribute.html)

## License/Copyright
License and Copyright notice can be found at [https://lorenfranklab.github.io/spyglass/type/html/copyright.html](https://lorenfranklab.github.io/spyglass/type/html/copyright.html)

## Citing

Kyu Hyun Lee, Eric Denovellis, Ryan Ly, Jeremy Magland, Jeff Soules, Alison Comrie, Jennifer Guidera, Rhino Nevers, Daniel Gramling, Philip Adenekan, Ji Hyun Bak, Emily Monroe, Andrew Tritt, Oliver Rübel, Thinh Nguyen, Dimitri Yatsenko, Joshua Chu, Caleb Kemere, Samuel Garcia, Alessio Buccino, Emily Aery Jones, Lisa Giocomo, and Loren Frank. Spyglass: A Data Analysis Framework for Reproducible and Shareable Neuroscience Research. Neuroscience Meeting Planner. San Diego, CA: Society for Neuroscience, 2022.<|MERGE_RESOLUTION|>--- conflicted
+++ resolved
@@ -7,43 +7,10 @@
 
 Documentation can be found at - [https://lorenfranklab.github.io/spyglass/](https://lorenfranklab.github.io/spyglass/)
 
-<<<<<<< HEAD
-   ```bash
-   pip install -e .
-   ```
-### Installing from pip
-```bash
-pip install spyglass-neuro
-pip install git+https://github.com/SpikeInterface/spikeinterface.git
-```
-
-
-### Setting up Frank lab database access
-
-Step 1 below only applies if you are a member of Frank lab at UCSF. If you're not affiliated with UCSF or if you are just looking to try out `spyglass`, then you will need to set up a different MySQL server and add your own account to it. For example, you can set up your own local server with a Docker image of a MySQL server configured for Datajoint (see [instructions](https://tutorials.datajoint.org/setting-up/local-database.html) and/or [tutorial notebook](./notebooks/docker_mysql_tutorial.ipynb)).
-
-1. Ask Loren or Eric to set up an account for you on the Frank lab `DataJoint` database. Note that you have to be connected to UCSF LAN to access this server.
-
-2. Add the following environment variables (e.g. in `~/.bashrc`). We assume that you are interacting with the database on a computer that has mounted `stelmo` at `/stelmo` (if the mount point is different, change accordingly). For this to take effect, log out and log back in, or run `source ~/.bashrc` in the terminal.
-
-     ```bash
-     export SPYGLASS_BASE_DIR="/stelmo/nwb/"
-     export SPYGLASS_RECORDING_DIR="$SPYGLASS_BASE_DIR/recording"
-     export SPYGLASS_SORTING_DIR="$SPYGLASS_BASE_DIR/sorting"
-     export SPYGLASS_WAVEFORMS_DIR="$SPYGLASS_BASE_DIR/waveforms"
-     export SPYGLASS_TEMP_DIR="$SPYGLASS_BASE_DIR/tmp"
-     export KACHERY_CLOUD_DIR="$SPYGLASS_BASE_DIR/.kachery-cloud"
-     export DJ_SUPPORT_FILEPATH_MANAGEMENT="TRUE"
-     ```
-     Note that a local SPYGLASS_TEMP_DIR (e.g. one on your machine) will speed up spike sorting, but make sure it has enough free space (ideally at least 500GB)
-
-3. Configure `DataJoint`. To connect to the database, you need to specify information such as the hostname and the port. You should also change your password from the temporary one you were given. Go to the config directory, and run [`dj_config.py`](https://github.com/LorenFrankLab/spyglass/blob/master/config/dj_config.py) in the terminal with your username:
-=======
 ## Setup
 See the documentation for setup instructions - [https://lorenfranklab.github.io/spyglass/type/html/installation.html](https://lorenfranklab.github.io/spyglass/type/html/installation.html)
 
 ## Tutorials
->>>>>>> 559683c4
 
 The tutorials for `spyglass` is currently in the form of Jupyter Notebooks and can be found in the [notebooks](https://github.com/LorenFrankLab/spyglass/tree/master/notebooks) directory. We strongly recommend opening them in the context of `jupyterlab`.
 
