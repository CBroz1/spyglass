--- conflicted
+++ resolved
@@ -56,13 +56,10 @@
         from NWB #1433
     - Add custom/dynamic `AnalysisNwbfile` creation #1435
     - Allow nullable `DataAcquisitionDevice` foreign keys #1455
-<<<<<<< HEAD
-    - Handle epoch formats with varying zero-padding #1459
-=======
     - Improve error transparency on duplicate `Electrode` ids #1454
     - Remove pre-existing `Units` from created analysis nwb files #1453
     - Allow multiple VideoFile entries during ingestion #1462
->>>>>>> 83c6b46c
+    - Handle epoch formats with varying zero-padding #1459
 - Decoding
     - Ensure results directory is created if it doesn't exist #1362
     - Change BLOB fields to LONGBLOB in DecodingParameters #1463
